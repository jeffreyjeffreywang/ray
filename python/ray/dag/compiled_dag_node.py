import asyncio
from collections import defaultdict, deque
from dataclasses import dataclass, asdict
from typing import Any, Dict, List, Tuple, Union, Optional, Set
import logging
import threading
import time
import uuid
import traceback
from typing import NamedTuple

from ray.experimental.channel.cached_channel import CachedChannel
from ray.experimental.channel.gpu_communicator import GPUCommunicator
import ray
from ray.exceptions import RayTaskError, RayChannelError
from ray.util.annotations import PublicAPI
from ray.experimental.compiled_dag_ref import (
    CompiledDAGRef,
    CompiledDAGFuture,
    _process_return_vals,
)
from ray.experimental.channel import (
    ChannelInterface,
    ChannelOutputType,
    ReaderInterface,
    SynchronousReader,
    WriterInterface,
    SynchronousWriter,
    AwaitableBackgroundReader,
    AwaitableBackgroundWriter,
)
from ray.util.annotations import DeveloperAPI

from ray.experimental.channel.shared_memory_channel import (
    SharedMemoryType,
)

from ray.experimental.channel.torch_tensor_nccl_channel import (
    _init_nccl_group,
    _destroy_nccl_group,
)

from ray.dag.dag_node_operation import (
    _DAGNodeOperation,
    _DAGNodeOperationType,
    _DAGOperationGraphNode,
    _build_dag_node_operation_graph,
    _generate_actor_to_execution_schedule,
)

from ray.util.scheduling_strategies import NodeAffinitySchedulingStrategy


# Holds the input arguments for an accelerated DAG node.
@PublicAPI(stability="alpha")
class RayDAGArgs(NamedTuple):
    args: Tuple[Any, ...]
    kwargs: Dict[str, Any]


logger = logging.getLogger(__name__)


@DeveloperAPI
def do_allocate_channel(
    self,
    reader_and_node_list: List[Tuple["ray.actor.ActorHandle", str]],
    typ: ChannelOutputType,
) -> ChannelInterface:
    """Generic actor method to allocate an output channel.

    Args:
        reader_and_node_list: A list of tuples, where each tuple contains a reader
            actor handle and the node ID where the actor is located.
        typ: The output type hint for the channel.

    Returns:
        The allocated channel.
    """
    self_actor = None
    try:
        self_actor = ray.get_runtime_context().current_actor
    except RuntimeError:
        # This is the driver so there is no current actor handle.
        pass

    output_channel = typ.create_channel(
        self_actor,
        reader_and_node_list,
    )
    return output_channel


@DeveloperAPI
def do_exec_tasks(
    self,
    tasks: List["ExecutableTask"],
    schedule: List[_DAGNodeOperation],
) -> None:
    """A generic actor method to begin executing the operations belonging to an
    actor. This runs an infinite loop to execute each _DAGNodeOperation in the
    order specified by the schedule. It exits only if the actor dies or an
    exception is thrown.

    Args:
        tasks: the executable tasks corresponding to the actor methods.
        schedule: A list of _DAGNodeOperation that should be executed in order.
    """
    try:
        for task in tasks:
            task.prepare()

        done = False
        while True:
            if done:
                break
            for operation in schedule:
                done = tasks[operation.exec_task_idx].exec_operation(
                    self, operation.type
                )
                if done:
                    break
    except Exception:
        logging.exception("Compiled DAG task exited with exception")
        raise


@DeveloperAPI
def do_profile_tasks(
    self,
    tasks: List["ExecutableTask"],
    schedule: List[_DAGNodeOperation],
) -> None:
    """A generic actor method similar to `do_exec_tasks`, but with profiling enabled.

    Args:
        tasks: the executable tasks corresponding to the actor methods.
        schedule: A list of _DAGNodeOperation that should be executed in order.
    """
    try:
        for task in tasks:
            task.prepare()

        if not hasattr(self, "__ray_adag_events"):
            self.__ray_adag_events = []

        done = False
        while True:
            if done:
                break
            for operation in schedule:
                start_t = time.perf_counter()
                task = tasks[operation.exec_task_idx]
                done = tasks[operation.exec_task_idx].exec_operation(
                    self, operation.type
                )
                end_t = time.perf_counter()

                self.__ray_adag_events.append(
                    _ExecutableTaskRecord(
                        actor_classname=self.__class__.__name__,
                        actor_name=ray.get_runtime_context().get_actor_name(),
                        actor_id=ray.get_runtime_context().get_actor_id(),
                        method_name=task.method_name,
                        bind_index=task.bind_index,
                        operation=operation.type.value,
                        start_t=start_t,
                        end_t=end_t,
                    )
                )

                if done:
                    break
    except Exception:
        logging.exception("Compiled DAG task exited with exception")
        raise


@DeveloperAPI
def do_cancel_executable_tasks(self, tasks: List["ExecutableTask"]) -> None:
    for task in tasks:
        task.cancel()


def _wrap_exception(exc):
    backtrace = ray._private.utils.format_error_message(
        "".join(traceback.format_exception(type(exc), exc, exc.__traceback__)),
        task_exception=True,
    )
    wrapped = RayTaskError(
        function_name="do_exec_tasks",
        traceback_str=backtrace,
        cause=exc,
    )
    return wrapped


@DeveloperAPI
class CompiledTask:
    """Wraps the normal Ray DAGNode with some metadata."""

    def __init__(self, idx: int, dag_node: "ray.dag.DAGNode"):
        """
        Args:
            idx: A unique index into the original DAG.
            dag_node: The original DAG node created by the user.
        """
        self.idx = idx
        self.dag_node = dag_node

        # Dict from task index to actor handle for immediate downstream tasks.
        self.downstream_task_idxs: Dict[int, "ray.actor.ActorHandle"] = {}
        # Multiple return values are written to separate `output_channels`.
        # `output_idxs` represents the tuple index of the output value for
        # multiple returns in a tuple. If an output index is None, it means
        # the complete return value is written to the output channel.
        # Otherwise, the return value is a tuple and the index is used
        # to extract the value to be written to the output channel.
        self.output_channels: List[ChannelInterface] = []
        self.output_idxs: List[Optional[int]] = []
        self.arg_type_hints: List["ChannelOutputType"] = []

    @property
    def args(self) -> Tuple[Any]:
        return self.dag_node.get_args()

    @property
    def kwargs(self) -> Dict[str, Any]:
        return self.dag_node.get_kwargs()

    @property
    def num_readers(self) -> int:
        return len(self.downstream_task_idxs)

    def __str__(self) -> str:
        return f"""
            Node: {self.dag_node}
            Arguments: {self.args}
            Output: {self.output_channels}
            """


@DeveloperAPI
class DAGInputAdapter:
    """Adapter to extract individual positional arguments and kwargs
    from objects read from DAG input channel."""

    def __init__(
        self,
        input_attr_node: Optional["ray.dag.InputAttributeNode"],
        dag_input_channel: "ray.experimental.channel.ChannelInterface",
    ):
        """
        Args:
            input_attr_node: The input attribute node that this adapter is
                created for. None should be used when creating an adapter for
                the DAG input node itself; in this case, the adapter will
                extract the 0th positional argument.
            dag_input_channel: The DAG input channel.
        """
        self._dag_input_channel = dag_input_channel

        def extractor(key: Union[int, str]):
            def extract_arg(raw_args):
                if not isinstance(raw_args, RayDAGArgs):
                    # Fast path for a single input.
                    return raw_args
                else:
                    assert isinstance(raw_args, RayDAGArgs)
                    args = raw_args.args
                    kwargs = raw_args.kwargs

                if isinstance(key, int):
                    return args[key]
                else:
                    return kwargs[key]

            return extract_arg

        if input_attr_node:
            key = input_attr_node.key
        else:
            key = 0
        self._adapt_method = extractor(key)

    def adapt(self, input):
        return self._adapt_method(input)

    def get_dag_input_channel(self):
        return self._dag_input_channel


class _ExecutableTaskInput:
    """Represents an input to an ExecutableTask.

    Args:
        input_variant: either an unresolved input (when type is ChannelInterface
            or DAGInputAdapter), or a resolved input value (when type is Any)
        channel_idx: if input_variant is an unresolved input, this is the index
            into the input channels list.
    """

    def __init__(
        self,
        input_variant: Union[ChannelInterface, DAGInputAdapter, Any],
        channel_idx: Optional[int],
    ):
        self.input_variant = input_variant
        self.channel_idx = channel_idx

    def resolve(self, channel_results: Any) -> Any:
        """
        Resolve the input value from the channel results.

        Args:
            channel_results: The results from reading the input channels.
        """

        if isinstance(self.input_variant, ChannelInterface):
            value = channel_results[self.channel_idx]
        elif isinstance(self.input_variant, DAGInputAdapter):
            adapter = self.input_variant
            value = adapter.adapt(channel_results[self.channel_idx])
        else:
            value = self.input_variant
        return value


@DeveloperAPI
class ExecutableTask:
    """A task that can be executed in a compiled DAG, and it
    corresponds to an actor method.
    """

    def __init__(
        self,
        task: "CompiledTask",
        resolved_args: List[Any],
        resolved_kwargs: Dict[str, Any],
    ):
        """
        Args:
            task: The CompiledTask that this ExecutableTask corresponds to.
            resolved_args: The arguments to the method. Arguments that are
                not Channels will get passed through to the actor method.
                If the argument is a channel, it will be replaced by the
                value read from the channel before the method executes.
            resolved_kwargs: The keyword arguments to the method. Currently, we
                do not support binding kwargs to other DAG nodes, so the values
                of the dictionary cannot be Channels.
        """
        self.method_name = task.dag_node.get_method_name()
        self.bind_index = task.dag_node._get_bind_index()
        self.output_channels = task.output_channels
        self.output_idxs = task.output_idxs
        self.input_type_hints: List["ChannelOutputType"] = task.arg_type_hints
        self.output_type_hint: "ChannelOutputType" = task.dag_node.type_hint

        self.input_channels: List[ChannelInterface] = []
        self.task_inputs: List[_ExecutableTaskInput] = []
        self.resolved_kwargs: Dict[str, Any] = resolved_kwargs
        # A unique index which can be used to index into `idx_to_task` to get
        # the corresponding task.
        self.task_idx = task.idx

        # Reverse map for input_channels: maps an input channel to
        # its index in input_channels.
        input_channel_to_idx: dict[ChannelInterface, int] = {}

        for arg in resolved_args:
            if isinstance(arg, ChannelInterface) or isinstance(arg, DAGInputAdapter):
                if isinstance(arg, ChannelInterface):
                    channel = arg
                else:
                    adapter = arg
                    channel = adapter.get_dag_input_channel()

                if channel in input_channel_to_idx:
                    # The same channel was added before, so reuse the index.
                    channel_idx = input_channel_to_idx[channel]
                else:
                    # Add a new channel to the list of input channels.
                    self.input_channels.append(channel)
                    channel_idx = len(self.input_channels) - 1
                    input_channel_to_idx[channel] = channel_idx

                task_input = _ExecutableTaskInput(arg, channel_idx)
            else:
                task_input = _ExecutableTaskInput(arg, None)
            self.task_inputs.append(task_input)

        # Currently DAGs do not support binding kwargs to other DAG nodes.
        for val in self.resolved_kwargs.values():
            assert not isinstance(val, ChannelInterface)
            assert not isinstance(val, DAGInputAdapter)

        # Input reader to read input data from upstream DAG nodes.
        self.input_reader: ReaderInterface = SynchronousReader(self.input_channels)
        # Output writer to write output data to downstream DAG nodes.
        self.output_writer: WriterInterface = SynchronousWriter(
            self.output_channels, self.output_idxs
        )
        # Store the intermediate result of a READ or COMPUTE operation.
        # The result of a READ operation will be used by a COMPUTE operation,
        # and the result of a COMPUTE operation will be used by a WRITE operation.
        self._intermediate_buffer: Any = None

    def cancel(self):
        """
        Close all the input channels and the output channel. The exact behavior
        depends on the type of channel. Typically, it will release the resources
        used by the channels.
        """
        self.input_reader.close()
        self.output_writer.close()

    def prepare(self):
        """
        Prepare the task for execution. The `exec_operation` function can only
        be called after `prepare` has been called.
        """
        for typ_hint in self.input_type_hints:
            typ_hint.register_custom_serializer()
        self.output_type_hint.register_custom_serializer()
        self.input_reader.start()
        self.output_writer.start()

    def set_intermediate_buffer(self, data: Any):
        """
        Store the intermediate result of a READ or COMPUTE operation.

        Args:
            data: The intermediate result of a READ or COMPUTE operation.
        """
        assert self._intermediate_buffer is None
        self._intermediate_buffer = data

    def reset_intermediate_buffer(self) -> Any:
        """
        Retrieve the intermediate result of a READ or COMPUTE operation,
        and reset the intermediate buffer to None.

        Returns:
            The intermediate result of a READ or COMPUTE operation.
        """
        data = self._intermediate_buffer
        self._intermediate_buffer = None
        return data

    def _read(self) -> bool:
        """
        Read input data from upstream DAG nodes and cache the intermediate result.

        Returns:
            True if system error occurs and exit the loop; otherwise, False.
        """
        assert self._intermediate_buffer is None
        exit = False
        try:
            input_data = self.input_reader.read()
            self.set_intermediate_buffer(input_data)
        except RayChannelError:
            # Channel closed. Exit the loop.
            exit = True
        return exit

    def _compute(self, class_handle) -> bool:
        """
        Retrieve the intermediate result from the READ operation and perform the
        computation. Then, cache the new intermediate result. The caller must ensure
        that the last operation executed is READ so that the function retrieves the
        correct intermediate result.

        Args:
            class_handle: An instance of the class to which the actor belongs. For
                example, the type of `class_handle` is <class 'xxxx.Worker'> if the
                actor belongs to the `class Worker` class.

        Returns:
            True if system error occurs and exit the loop; otherwise, False.
        """
        input_data = self.reset_intermediate_buffer()
        method = getattr(class_handle, self.method_name)
        try:
            _process_return_vals(input_data, return_single_output=False)
        except Exception as exc:
            # Previous task raised an application-level exception.
            # Propagate it and skip the actual task. We don't need to wrap the
            # exception in a RayTaskError here because it has already been wrapped
            # by the previous task.
            self.set_intermediate_buffer(exc)
            return False

        resolved_inputs = []
        for task_input in self.task_inputs:
            resolved_inputs.append(task_input.resolve(input_data))

        try:
            output_val = method(*resolved_inputs, **self.resolved_kwargs)
        except Exception as exc:
            output_val = _wrap_exception(exc)
        self.set_intermediate_buffer(output_val)
        return False

    def _write(self) -> bool:
        """
        Retrieve the intermediate result from the COMPUTE operation and write to its
        downstream DAG nodes. The caller must ensure that the last operation executed
        is COMPUTE so that the function retrieves the correct intermediate result.

        Returns:
            True if system error occurs and exit the loop; otherwise, False.
        """
        output_val = self.reset_intermediate_buffer()
        exit = False
        try:
            self.output_writer.write(output_val)
        except RayChannelError:
            # Channel closed. Exit the loop.
            exit = True
        return exit

    def exec_operation(
        self,
        class_handle,
        op_type: _DAGNodeOperationType,
    ) -> bool:
        """
        An ExecutableTask corresponds to a DAGNode. It consists of three
        operations: READ, COMPUTE, and WRITE, which should be executed in
        order to ensure that each operation can read the correct intermediate
        result.

        Args:
            class_handle: The handle of the class to which the actor belongs.
            op_type: The type of the operation. Possible types are READ,
                COMPUTE, and WRITE.

        Returns:
            True if the next operation should not be executed; otherwise, False.
        """
        if op_type == _DAGNodeOperationType.READ:
            return self._read()
        elif op_type == _DAGNodeOperationType.COMPUTE:
            return self._compute(class_handle)
        elif op_type == _DAGNodeOperationType.WRITE:
            return self._write()


@dataclass
class _ExecutableTaskRecord:
    actor_classname: str
    actor_name: str
    actor_id: str
    method_name: str
    bind_index: int
    operation: str
    start_t: float
    end_t: float

    def to_dict(self):
        return asdict(self)


@DeveloperAPI
class CompiledDAG:
    """Experimental class for accelerated execution.

    This class should not be called directly. Instead, create
    a ray.dag and call experimental_compile().

    See REP https://github.com/ray-project/enhancements/pull/48 for more
    information.
    """

    @ray.remote(num_cpus=0)
    class DAGDriverProxyActor:
        """
        To support the driver as a reader, the output writer needs to be able to invoke
        remote functions on the driver. This is necessary so that the output writer can
        create a reader ref on the driver node, and later potentially create a larger
        reader ref on the driver node if the channel backing store needs to be resized.
        However, remote functions cannot be invoked on the driver.

        An accelerated DAG creates an actor from this class when the DAG is intialized.
        The actor is on the same node as the driver. This class has an empty
        implementation, though it serves as a way for the output writer to invoke remote
        functions on the driver node.
        """

        pass

    def __init__(
        self,
        execution_timeout: Optional[float] = None,
        buffer_size_bytes: Optional[int] = None,
        enable_asyncio: bool = False,
        asyncio_max_queue_size: Optional[int] = None,
        max_buffered_results: Optional[int] = None,
        max_inflight_executions: Optional[int] = None,
    ):
        """
        Args:
            execution_timeout: The maximum time in seconds to wait for execute() calls.
                None means using default timeout (DAGContext.execution_timeout),
                0 means immediate timeout (immediate success or timeout without
                blocking), -1 means infinite timeout (block indefinitely).
            buffer_size_bytes: The number of bytes to allocate for object data and
                metadata. Each argument passed to a task in the DAG must be
                less than or equal to this value when serialized.
            enable_asyncio: Whether to enable asyncio. If enabled, caller must
                be running in an event loop and must use `execute_async` to
                invoke the DAG. Otherwise, the caller should use `execute` to
                invoke the DAG.
            asyncio_max_queue_size: Optional parameter to limit how many DAG
                inputs can be queued at a time. The actual number of concurrent
                DAG invocations may be higher than this, if there are already
                inputs being processed by the DAG executors. If used, the
                caller is responsible for preventing deadlock, i.e. if the
                input queue is full, another asyncio task is reading from the
                DAG output. It is only used when enable_asyncio=True.
            max_buffered_results: The maximum number of execution results that
                are allowed to be buffered. Setting a higher value allows more
                DAGs to be executed before `ray.get()` must be called but also
                increases the memory usage. Note that if the number of ongoing
                executions is beyond the DAG capacity, the new execution would
                be blocked in the first place; therefore, this limit is only
                enforced when it is smaller than the DAG capacity.
            max_inflight_executions: The maximum number of in-flight executions that
                are allowed to be sent to this DAG. Before submitting more requests,
                the caller is responsible for calling ray.get to get the result,
                otherwise, RayAdagCapacityExceeded is raised.

        Returns:
            Channel: A wrapper around ray.ObjectRef.
        """
        from ray.dag import DAGContext

        ctx = DAGContext.get_current()

        self._enable_asyncio: bool = enable_asyncio
        self._fut_queue = asyncio.Queue()
        self._asyncio_max_queue_size: Optional[int] = asyncio_max_queue_size
        # TODO(rui): consider unify it with asyncio_max_queue_size
        self._max_buffered_results: Optional[int] = max_buffered_results
        if self._max_buffered_results is None:
            self._max_buffered_results = ctx.max_buffered_results
        self._max_inflight_executions = max_inflight_executions
        if self._max_inflight_executions is None:
            self._max_inflight_executions = ctx.max_inflight_executions
        self._dag_id = uuid.uuid4().hex
        self._execution_timeout: Optional[float] = execution_timeout
        if self._execution_timeout is None:
            self._execution_timeout = ctx.execution_timeout
        self._buffer_size_bytes: Optional[int] = buffer_size_bytes
        if self._buffer_size_bytes is None:
            self._buffer_size_bytes = ctx.buffer_size_bytes

        self._default_type_hint: ChannelOutputType = SharedMemoryType(
            self._buffer_size_bytes,
            # We conservatively set num_shm_buffers to _max_inflight_executions.
            # It means that the DAG can be underutilized, but it guarantees there's
            # no false positive timeouts.
            num_shm_buffers=self._max_inflight_executions,
        )
        if not isinstance(self._buffer_size_bytes, int) or self._buffer_size_bytes <= 0:
            raise ValueError(
                "`buffer_size_bytes` must be a positive integer, found "
                f"{self._buffer_size_bytes}"
            )

        # Used to ensure that the future returned to the
        # caller corresponds to the correct DAG output. I.e.
        # order of futures added to fut_queue should match the
        # order of inputs written to the DAG.
        self._dag_submission_lock = asyncio.Lock()

        # idx -> CompiledTask.
        self.idx_to_task: Dict[int, "CompiledTask"] = {}
        # DAGNode -> idx.
        self.dag_node_to_idx: Dict["ray.dag.DAGNode", int] = {}
        # idx counter.
        self.counter: int = 0

        # Attributes that are set during preprocessing.
        # Preprocessing identifies the input node and output node.
        self.input_task_idx: Optional[int] = None
        self.output_task_idx: Optional[int] = None
        # Denotes whether execute/execute_async returns a list of refs/futures.
        self._returns_list: bool = False
        # Number of expected positional args and kwargs that may be passed to
        # dag.execute.
        self._input_num_positional_args: Optional[int] = None
        self._input_kwargs: Tuple[str, ...] = None
        self.actor_task_count: Dict["ray._raylet.ActorID", int] = defaultdict(int)

        # Cached attributes that are set during compilation.
        self.dag_input_channel: Optional[ChannelInterface] = None
        self.dag_output_channels: Optional[List[ChannelInterface]] = None
        self._dag_submitter: Optional[WriterInterface] = None
        self._dag_output_fetcher: Optional[ReaderInterface] = None

        # ObjectRef for each worker's task. The task is an infinite loop that
        # repeatedly executes the method specified in the DAG.
        self.worker_task_refs: Dict["ray.actor.ActorHandle", "ray.ObjectRef"] = {}
        # Set of actors present in the DAG.
        self.actor_refs = set()
        self.actor_to_tasks: Dict[
            "ray.actor.ActorHandle", List["CompiledTask"]
        ] = defaultdict(list)
        self.actor_to_executable_tasks: Dict[
            "ray.actor.ActorHandle", List["ExecutableTask"]
        ] = {}
        # Mapping from the actor handle to the execution schedule which is a list
        # of operations to be executed.
        self.actor_to_execution_schedule: Dict[
            "ray.actor.ActorHandle", List[_DAGNodeOperation]
        ] = defaultdict(list)
        # Mapping from the actor handle to the node ID that the actor is on.
        self.actor_to_node_id: Dict["ray.actor.ActorHandle", str] = {}

        # Type hints specified by the user for DAG (intermediate) outputs.
        self._type_hints = []

        # This is set to true when type hint of `transport="nccl"`` is used
        self._use_default_nccl_group = False
        # This is set to the specified custom nccl group
        # if there exists a type hint of `transport=nccl_group`
        self._custom_nccl_group: Optional[GPUCommunicator] = None
        # Uniquely identifies the NCCL communicator that will be used within
        # this DAG, if any.
        self._nccl_group_id: Optional[str] = None
        # The index of the current execution. It is incremented each time
        # the DAG is executed.
        self._execution_index: int = 0
        # The maximum index of finished executions.
        # All results with higher indexes have not been generated yet.
<<<<<<< HEAD
        self._max_execution_index: int = -1
        # execution_index -> {channel_index -> result}
        self._result_buffer: Dict[int, Dict[int, Any]] = defaultdict(dict)
=======
        self._max_finished_execution_index: int = -1
        self._result_buffer: Dict[int, Any] = {}
>>>>>>> d655fcc5

        def _get_creator_or_proxy_actor() -> "ray.actor.ActorHandle":
            """
            Get the creator actor or proxy actor handle of the DAG.

            If the current process is an actor, it is the creator of the DAG,
            its actor handle is returned. Otherwise, create a proxy actor and
            return its actor handle. Note that this actor is always on the same
            node where the DAG is created.

            Returns:
              Return the actor handle if the current task is an actor method.
              Create a DAGDriverProxyActor actor and return its handle if the
              current process is the driver process.

            Raises:
                NotImplementedError: If the current process is a Ray task.
            """
            runtime_context = ray.get_runtime_context()
            if runtime_context.worker.mode == ray.WORKER_MODE:
                try:
                    return ray.get_runtime_context().current_actor
                except RuntimeError:
                    raise NotImplementedError(
                        "Compiled DAGs currently require the InputNode() to be the "
                        "driver process or an actor method. Ray task is not supported."
                    )
            # Creates the driver actor on the same node as the driver.
            #
            # To support the driver as a reader, the output writer needs to be able to
            # invoke remote functions on the driver (e.g., to create the reader ref, to
            # create a reader ref for a larger object when the channel backing store is
            # resized, etc.). The driver actor serves as a way for the output writer
            # to invoke remote functions on the driver node.
            return CompiledDAG.DAGDriverProxyActor.options(
                scheduling_strategy=NodeAffinitySchedulingStrategy(
                    ray.get_runtime_context().get_node_id(), soft=False
                )
            ).remote()

        self._creator_or_proxy_actor = _get_creator_or_proxy_actor()

<<<<<<< HEAD
=======
    def increment_max_finished_execution_index(self) -> None:
        """Increment the max finished execution index. It is used to
        figure out the max number of in-flight requests to the DAG
        """
        self._max_finished_execution_index += 1

    @property
    def has_single_output(self):
        return self._has_single_output

>>>>>>> d655fcc5
    def get_id(self) -> str:
        """
        Get the unique ID of the compiled DAG.
        """
        return self._dag_id

    def __str__(self) -> str:
        return f"CompiledDAG({self._dag_id})"

    def _add_node(self, node: "ray.dag.DAGNode") -> None:
        idx = self.counter
        self.idx_to_task[idx] = CompiledTask(idx, node)
        self.dag_node_to_idx[node] = idx
        self.counter += 1

    def _preprocess(self) -> None:
        """Before compiling, preprocess the DAG to build an index from task to
        upstream and downstream tasks, and to set the input and output node(s)
        of the DAG.

        This function is idempotent.
        """
        from ray.dag import (
            DAGNode,
            ClassMethodNode,
            FunctionNode,
            InputAttributeNode,
            InputNode,
            MultiOutputNode,
        )

        self.input_task_idx, self.output_task_idx = None, None
        self.actor_task_count.clear()
        self._type_hints.clear()

        nccl_actors: Set["ray.actor.ActorHandle"] = set()

        # Find the input node to the DAG.
        for idx, task in self.idx_to_task.items():
            if isinstance(task.dag_node, InputNode):
                assert self.input_task_idx is None, "More than one InputNode found"
                self.input_task_idx = idx

        # Find the (multi-)output node to the DAG.
        for idx, task in self.idx_to_task.items():
            if idx == self.input_task_idx or isinstance(
                task.dag_node, InputAttributeNode
            ):
                continue
            if (
                len(task.downstream_task_idxs) == 0
                and task.dag_node.is_adag_output_node
            ):
                assert self.output_task_idx is None, "More than one output node found"
                self.output_task_idx = idx

        assert self.output_task_idx is not None
        output_node = self.idx_to_task[self.output_task_idx].dag_node
        # Add an MultiOutputNode to the end of the DAG if it's not already there.
        if not isinstance(output_node, MultiOutputNode):
            output_node = MultiOutputNode([output_node])
            self._add_node(output_node)
            self.output_task_idx = self.dag_node_to_idx[output_node]
        else:
            self._returns_list = True

        # TODO: Support no-input DAGs (use an empty object to signal).
        if self.input_task_idx is None:
            raise NotImplementedError(
                "Compiled DAGs currently require exactly one InputNode"
            )

        # Whether the DAG binds directly to the InputNode(), versus binding to
        # a positional arg or kwarg of the input. For example, a.foo.bind(inp)
        # instead of a.foo.bind(inp[0]) or a.foo.bind(inp.key).
        direct_input: Optional[bool] = None
        # Collect the set of InputNode keys bound to DAG node args.
        input_positional_args: Set[int] = set()
        input_kwargs: Set[str] = set()

        # For each task node, set its upstream and downstream task nodes.
        # Also collect the set of tasks that produce torch.tensors.
        for task_idx, task in self.idx_to_task.items():
            dag_node = task.dag_node
            if not (
                isinstance(dag_node, InputNode)
                or isinstance(dag_node, InputAttributeNode)
                or isinstance(dag_node, MultiOutputNode)
                or isinstance(dag_node, ClassMethodNode)
            ):
                if isinstance(dag_node, FunctionNode):
                    # TODO(swang): Support non-actor tasks.
                    raise NotImplementedError(
                        "Compiled DAGs currently only support actor method nodes"
                    )
                else:
                    raise ValueError(f"Found unsupported node of type {type(dag_node)}")

            if isinstance(dag_node, ClassMethodNode) and dag_node.is_class_method_call:
                actor_handle = dag_node._get_actor_handle()
                if actor_handle is None:
                    raise ValueError(
                        "Compiled DAGs can only bind methods to an actor "
                        "that is already created with Actor.remote()"
                    )

                self.actor_task_count[actor_handle._actor_id] += 1

                if dag_node.type_hint.requires_nccl():
                    # Add all writers to the NCCL group.
                    nccl_actors.add(actor_handle)
                    custom_nccl_group = dag_node.type_hint.get_custom_nccl_group()
                    mixed_nccl_group_error_message = (
                        "Accelerated DAGs do not support mixed usage of "
                        "type hints of default NCCL group "
                        '(i.e., TorchTensor(transport="nccl"))'
                        "and custom NCCL group "
                        "(i.e., TorchTensor(transport=nccl_group)). "
                        "Please check all the TorchTensor type hints and "
                        "make sure only one type of NCCL transport is specified."
                    )
                    if custom_nccl_group is None:
                        if self._custom_nccl_group is not None:
                            raise ValueError(mixed_nccl_group_error_message)
                        self._use_default_nccl_group = True
                    else:
                        if self._use_default_nccl_group:
                            raise ValueError(mixed_nccl_group_error_message)
                        if self._custom_nccl_group is not None:
                            if self._custom_nccl_group != custom_nccl_group:
                                raise ValueError(
                                    "Accelerated DAGs currently only support "
                                    "a single custom NCCL group, but multiple "
                                    "have been specified. Check all the "
                                    "TorchTensor(transport=nccl_group) type hints "
                                    "to make sure only one NCCL group is used."
                                )
                        self._custom_nccl_group = custom_nccl_group
            elif isinstance(dag_node, InputNode):
                if dag_node.type_hint.requires_nccl():
                    raise ValueError(
                        "DAG inputs cannot be transferred via NCCL because "
                        "the driver cannot participate in the NCCL group"
                    )

            if type(dag_node.type_hint) == ChannelOutputType:
                # No type hint specified by the user. Replace
                # with the default type hint for this DAG.
                dag_node.with_type_hint(self._default_type_hint)

            for _, val in task.kwargs.items():
                if isinstance(val, DAGNode):
                    raise ValueError(
                        "Compiled DAG currently does not support binding to "
                        "other DAG nodes as kwargs"
                    )

            for _, arg in enumerate(task.args):
                if not isinstance(arg, DAGNode):
                    continue

                upstream_node_idx = self.dag_node_to_idx[arg]
                upstream_task = self.idx_to_task[upstream_node_idx]
                downstream_actor_handle = None
                if (
                    isinstance(dag_node, ClassMethodNode)
                    and dag_node.is_class_method_call
                ):
                    downstream_actor_handle = dag_node._get_actor_handle()

                if isinstance(upstream_task.dag_node, InputAttributeNode):
                    # Record all of the keys used to index the InputNode.
                    # During execution, we will check that the user provides
                    # the same args and kwargs.
                    if isinstance(upstream_task.dag_node.key, int):
                        input_positional_args.add(upstream_task.dag_node.key)
                    elif isinstance(upstream_task.dag_node.key, str):
                        input_kwargs.add(upstream_task.dag_node.key)
                    else:
                        raise ValueError(
                            "InputNode() can only be indexed using int "
                            "for positional args or str for kwargs."
                        )

                    if direct_input is not None and direct_input:
                        raise ValueError(
                            "All tasks must either use InputNode() "
                            "directly, or they must index to specific args or "
                            "kwargs."
                        )
                    direct_input = False

                    # If the upstream node is an InputAttributeNode, treat the
                    # DAG's input node as the actual upstream node
                    upstream_task = self.idx_to_task[self.input_task_idx]

                elif isinstance(upstream_task.dag_node, InputNode):
                    if direct_input is not None and not direct_input:
                        raise ValueError(
                            "All tasks must either use InputNode() directly, "
                            "or they must index to specific args or kwargs."
                        )
                    direct_input = True

                elif (
                    isinstance(upstream_task.dag_node, ClassMethodNode)
                    and upstream_task.dag_node.is_class_method_call
                ):
                    from ray.dag.constants import RAY_ADAG_ENABLE_DETECT_DEADLOCK

                    if (
                        # Ray aDAG deadlock detection has the same check, but
                        # it may be turned off because of false positives.
                        # In that case, we need this check to be active.
                        # TODO: When we clean up Ray aDAG deadlock detection
                        # this check should be done at one place only.
                        not RAY_ADAG_ENABLE_DETECT_DEADLOCK
                        and downstream_actor_handle is not None
                        and downstream_actor_handle
                        == upstream_task.dag_node._get_actor_handle()
                        and upstream_task.dag_node.type_hint.requires_nccl()
                    ):
                        raise ValueError(
                            "Compiled DAG does not support NCCL communication between "
                            "methods on the same actor. NCCL type hint is specified "
                            "for the channel from method "
                            f"{upstream_task.dag_node.get_method_name()} to method "
                            f"{dag_node.get_method_name()} on actor "
                            f"{downstream_actor_handle}. Please remove the NCCL "
                            "type hint between these methods."
                        )

                upstream_task.downstream_task_idxs[task_idx] = downstream_actor_handle
                task.arg_type_hints.append(upstream_task.dag_node.type_hint)

                if upstream_task.dag_node.type_hint.requires_nccl():
                    # Add all readers to the NCCL group.
                    nccl_actors.add(downstream_actor_handle)

            if dag_node.type_hint is not None:
                self._type_hints.append(dag_node.type_hint)

        # If there were type hints indicating transport via NCCL, initialize
        # the NCCL group on the participating actors.
        nccl_actors = list(nccl_actors)
        if None in nccl_actors:
            raise ValueError("Driver cannot participate in the NCCL group.")
        if nccl_actors and self._nccl_group_id is None:
            self._nccl_group_id = _init_nccl_group(nccl_actors, self._custom_nccl_group)

        if direct_input:
            self._input_num_positional_args = 1
        elif not input_positional_args:
            self._input_num_positional_args = 0
        else:
            self._input_num_positional_args = max(input_positional_args) + 1
        self._input_kwargs = tuple(input_kwargs)

    def _get_node_id(self, actor_handle: "ray.actor.ActorHandle") -> str:
        """
        Get the node ID of an actor handle and cache it.

        Args:
            actor_handle: The actor handle.
        Returns:
            The node ID of the actor handle.
        """
        if actor_handle in self.actor_to_node_id:
            return self.actor_to_node_id[actor_handle]
        node_id = None
        if actor_handle == self._creator_or_proxy_actor:
            node_id = ray.get_runtime_context().get_node_id()
        else:
            node_id = ray.get(
                actor_handle.__ray_call__.remote(
                    lambda self: ray.get_runtime_context().get_node_id()
                )
            )
        assert node_id is not None
        self.actor_to_node_id[actor_handle] = node_id
        return node_id

    def _get_or_compile(
        self,
    ) -> None:
        """Compile an execution path. This allocates channels for adjacent
        tasks to send/receive values. An infinite task is submitted to each
        actor in the DAG that repeatedly receives from input channel(s) and
        sends to output channel(s).

        This function is idempotent and will cache the previously allocated
        channels. After calling this function, _dag_submitter and
        _dag_output_fetcher will be set and can be used to invoke and fetch
        outputs for the DAG.
        """
        from ray.dag import (
            DAGNode,
            InputNode,
            InputAttributeNode,
            MultiOutputNode,
            ClassMethodNode,
        )

        if self.input_task_idx is None:
            self._preprocess()
        assert self.input_task_idx is not None

        if self._dag_submitter is not None:
            assert self._dag_output_fetcher is not None
            return

        frontier = [self.input_task_idx]
        visited = set()
        # Create output buffers. This loop does a breadth-first search through the DAG.
        while frontier:
            cur_idx = frontier.pop(0)
            if cur_idx in visited:
                continue
            visited.add(cur_idx)

            task = self.idx_to_task[cur_idx]
            type_hint = task.dag_node.type_hint
            if type_hint.requires_nccl():
                type_hint.set_nccl_group_id(self._nccl_group_id)

            if (
                isinstance(task.dag_node, ClassMethodNode)
                and task.dag_node.is_class_method_call
            ):
                # Create output buffers for the actor method.
                assert len(task.output_channels) == 0
                # `output_to_readers` stores the reader tasks for each output of
                # the current node. If the current node returns one output, the
                # readers are the downstream nodes of the current node. If the
                # current node returns multiple outputs, the readers of each
                # output are the downstream nodes of the ClassMethodNode that
                # is a class method output.
                output_to_readers: Dict[CompiledTask, List[CompiledTask]] = defaultdict(
                    list
                )
                for idx in task.downstream_task_idxs:
                    downstream_task = self.idx_to_task[idx]
                    downstream_node = downstream_task.dag_node
                    if (
                        isinstance(downstream_node, ClassMethodNode)
                        and downstream_node.is_class_method_output
                    ):
                        output_to_readers[downstream_task] = [
                            self.idx_to_task[idx]
                            for idx in downstream_task.downstream_task_idxs
                        ]
                    else:
                        if task not in output_to_readers:
                            output_to_readers[task] = []
                        output_to_readers[task].append(downstream_task)
                # `output_to_reader_and_node_list` stores the reader actors and
                # the reader node IDs for each output of the current node.
                output_to_reader_and_node_list: Dict[
                    CompiledTask, List[Tuple["ray.actor.ActorHandle", str]]
                ] = {task: [] for task in output_to_readers}
                for output, readers in output_to_readers.items():
                    dag_nodes = [reader.dag_node for reader in readers]
                    read_by_multi_output_node = False
                    for dag_node in dag_nodes:
                        if isinstance(dag_node, MultiOutputNode):
                            read_by_multi_output_node = True
                            break
                    if read_by_multi_output_node:
                        if len(readers) != 1:
                            raise ValueError(
                                "DAG outputs currently can only be read by the "
                                "driver or the same actor that is also the "
                                "InputNode, not by both the driver and actors.",
                            )

                        # This node is a multi-output node, which means it will
                        # only be read by the driver or the actor that is also
                        # the InputNode.

                        # TODO(jhumphri): Handle case where there is an actor,
                        # other than just the driver actor, also reading the
                        # output from the `task` node. For example, the following
                        # currently does not work:
                        # def test_blah(ray_start_regular):
                        #     a = Actor.remote(0)
                        #     b = Actor.remote(10)
                        #     with InputNode() as inp:
                        #         x = a.inc.bind(inp)
                        #         y = b.inc.bind(x)
                        #         dag = MultiOutputNode([x, y])

                        #     compiled_dag = dag.experimental_compile()
                        #     output_channel = compiled_dag.execute(1)
                        #     result = output_channel.read()
                        #     print(result)

                        #     compiled_dag.teardown()

                        assert self._creator_or_proxy_actor is not None
                        reader_and_node_list: List[
                            Tuple["ray.actor.ActorHandle", str]
                        ] = []
                        for reader in readers:
                            reader_and_node_list.append(
                                (
                                    self._creator_or_proxy_actor,
                                    self._get_node_id(self._creator_or_proxy_actor),
                                )
                            )
                        output_to_reader_and_node_list[output] = reader_and_node_list
                    else:
                        reader_and_node_list: List[
                            Tuple["ray.actor.ActorHandle", str]
                        ] = []
                        # Use reader_handles_set to deduplicate readers on the
                        # same actor, because with CachedChannel each actor will
                        # only read from the upstream channel once.
                        reader_handles_set = set()
                        for reader in readers:
                            reader_handle = reader.dag_node._get_actor_handle()
                            if reader_handle not in reader_handles_set:
                                reader_and_node_list.append(
                                    (reader_handle, self._get_node_id(reader_handle))
                                )
                            reader_handles_set.add(reader_handle)
                        output_to_reader_and_node_list[output] = reader_and_node_list
                fn = task.dag_node._get_remote_method("__ray_call__")
                for (
                    output,
                    reader_and_node_list,
                ) in output_to_reader_and_node_list.items():
                    # Create an output channel for each output of the current node.
                    output_channel = ray.get(
                        fn.remote(
                            do_allocate_channel,
                            reader_and_node_list,
                            typ=type_hint,
                        )
                    )
                    output_idx = None
                    downstream_node = output.dag_node
                    if (
                        isinstance(downstream_node, ClassMethodNode)
                        and downstream_node.is_class_method_output
                    ):
                        output_idx = downstream_node.output_idx
                    task.output_channels.append(output_channel)
                    task.output_idxs.append(output_idx)
                actor_handle = task.dag_node._get_actor_handle()
                assert actor_handle is not None
                self.actor_refs.add(actor_handle)
                self.actor_to_tasks[actor_handle].append(task)
            elif (
                isinstance(task.dag_node, ClassMethodNode)
                and task.dag_node.is_class_method_output
            ):
                task_node = task.dag_node
                upstream_node = task_node.class_method_call
                assert upstream_node
                upstream_task = self.idx_to_task[self.dag_node_to_idx[upstream_node]]
                for i in range(len(upstream_task.output_channels)):
                    if upstream_task.output_idxs[i] == task_node.output_idx:
                        task.output_channels.append(upstream_task.output_channels[i])
                        task.output_idxs.append(upstream_task.output_idxs[i])
                assert len(task.output_channels) == 1
            elif isinstance(task.dag_node, InputNode):
                reader_and_node_list: List[Tuple["ray.actor.ActorHandle", str]] = []
                # TODO (kevin85421): Currently, the shared memory channel doesn't
                # support multiple readers on the same actor. However, if the
                # InputNode is an actor instead of the driver process, we can support
                # multiple readers on the same actor if the readers are on the same
                # actor using IntraProcessChannel, which supports multiple readers
                # on the same actor. We need to remove reader_handles_set in the future
                # when we support multiple readers for both shared memory channel
                # and IntraProcessChannel.
                reader_handles_set = set()
                for idx in task.downstream_task_idxs:
                    reader_task = self.idx_to_task[idx]
                    assert isinstance(reader_task.dag_node, ClassMethodNode)
                    reader_handle = reader_task.dag_node._get_actor_handle()
                    if reader_handle not in reader_handles_set:
                        reader_and_node_list.append(
                            (reader_handle, self._get_node_id(reader_handle))
                        )
                    reader_handles_set.add(reader_handle)
                task.output_channels = [
                    do_allocate_channel(
                        self,
                        reader_and_node_list,
                        typ=type_hint,
                    )
                ]
            else:
                assert isinstance(task.dag_node, InputAttributeNode) or isinstance(
                    task.dag_node, MultiOutputNode
                )

            for idx in task.downstream_task_idxs:
                frontier.append(idx)

        # Validate input channels for tasks that have not been visited
        for node_idx, task in self.idx_to_task.items():
            if (
                node_idx == self.input_task_idx
                or node_idx == self.output_task_idx
                or isinstance(task.dag_node, InputAttributeNode)
            ):
                continue
            if node_idx not in visited:
                has_at_least_one_channel_input = False
                for arg in task.args:
                    if isinstance(arg, DAGNode):
                        has_at_least_one_channel_input = True
                if not has_at_least_one_channel_input:
                    raise ValueError(
                        "Compiled DAGs require each task to take a ray.dag.InputNode "
                        "or at least one other DAGNode as an input"
                    )

        from ray.dag.constants import RAY_ADAG_ENABLE_DETECT_DEADLOCK

        if RAY_ADAG_ENABLE_DETECT_DEADLOCK and self._detect_deadlock():
            raise ValueError(
                "This DAG cannot be compiled because it will deadlock on NCCL "
                "calls. If you believe this is a false positive, please disable "
                "the graph verification by setting the environment variable "
                "RAY_ADAG_ENABLE_DETECT_DEADLOCK to 0 and file an issue at "
                "https://github.com/ray-project/ray/issues/new/."
            )

        input_task = self.idx_to_task[self.input_task_idx]
        # Register custom serializers for inputs provided to dag.execute().
        input_task.dag_node.type_hint.register_custom_serializer()
        assert len(input_task.output_channels) == 1
        self.dag_input_channel = input_task.output_channels[0]
        assert self.dag_input_channel is not None

        # Create executable tasks for each actor
        for actor_handle, tasks in self.actor_to_tasks.items():
            # Dict from non-dag-input arg to the set of tasks that consume it.
            non_input_arg_to_consumers: Dict[DAGNode, Set[CompiledTask]] = defaultdict(
                set
            )
            # The number of tasks that consume InputNode (or InputAttributeNode)
            # Note that _preprocess() ensures that all tasks either use InputNode
            # or use InputAttributeNode, but not both.
            num_input_consumers = 0

            # Step 1: populate `arg_to_consumers` and `num_input_consumers` and
            # perform some validation.
            for task in tasks:
                has_at_least_one_channel_input = False
                is_input_consumer = False
                for arg in task.args:
                    if isinstance(arg, InputNode):
                        has_at_least_one_channel_input = True
                        is_input_consumer = True
                    elif isinstance(arg, InputAttributeNode):
                        has_at_least_one_channel_input = True
                        is_input_consumer = True
                    elif isinstance(arg, DAGNode):  # Other DAGNodes
                        has_at_least_one_channel_input = True
                        non_input_arg_to_consumers[arg].add(task)
                        arg_idx = self.dag_node_to_idx[arg]
                        upstream_task = self.idx_to_task[arg_idx]
                        assert len(upstream_task.output_channels) == 1
                        arg_channel = upstream_task.output_channels[0]
                        assert arg_channel is not None
                if is_input_consumer:
                    num_input_consumers += 1
                # TODO: Support no-input DAGs (use an empty object to signal).
                if not has_at_least_one_channel_input:
                    raise ValueError(
                        "Compiled DAGs require each task to take a "
                        "ray.dag.InputNode or at least one other DAGNode as an "
                        "input"
                    )

            # Step 2: create cached channels if needed

            # Dict from original channel to the channel to be used in execution.
            # The value of this dict is either the original channel or a newly
            # created CachedChannel (if the original channel is read more than once).
            channel_dict: Dict[ChannelInterface, ChannelInterface] = {}
            # Handle non-input args
            for arg, consumers in non_input_arg_to_consumers.items():
                arg_idx = self.dag_node_to_idx[arg]
                upstream_task = self.idx_to_task[arg_idx]
                assert len(upstream_task.output_channels) == 1
                arg_channel = upstream_task.output_channels[0]
                assert arg_channel is not None
                if len(consumers) > 1:
                    channel_dict[arg_channel] = CachedChannel(
                        len(consumers),
                        arg_channel,
                    )
                else:
                    channel_dict[arg_channel] = arg_channel
            # Handle input args
            if num_input_consumers > 1:
                channel_dict[self.dag_input_channel] = CachedChannel(
                    num_input_consumers,
                    self.dag_input_channel,
                )
            else:
                channel_dict[self.dag_input_channel] = self.dag_input_channel

            # Step 3: create executable tasks for the actor
            executable_tasks = []
            for task in tasks:
                resolved_args: List[Any] = []
                for arg in task.args:
                    if isinstance(arg, InputNode):
                        input_channel = channel_dict[self.dag_input_channel]
                        input_adapter = DAGInputAdapter(None, input_channel)
                        resolved_args.append(input_adapter)
                    elif isinstance(arg, InputAttributeNode):
                        input_channel = channel_dict[self.dag_input_channel]
                        input_adapter = DAGInputAdapter(arg, input_channel)
                        resolved_args.append(input_adapter)
                    elif isinstance(arg, DAGNode):  # Other DAGNodes
                        arg_idx = self.dag_node_to_idx[arg]
                        upstream_task = self.idx_to_task[arg_idx]
                        assert len(upstream_task.output_channels) == 1
                        arg_channel = upstream_task.output_channels[0]
                        assert arg_channel is not None
                        arg_channel = channel_dict[arg_channel]
                        resolved_args.append(arg_channel)
                    else:
                        # Constant arg
                        resolved_args.append(arg)
                executable_task = ExecutableTask(
                    task,
                    resolved_args,
                    task.kwargs,
                )
                executable_tasks.append(executable_task)
            # Sort executable tasks based on their bind index, i.e., submission order
            # so that they will be executed in that order.
            executable_tasks.sort(key=lambda task: task.bind_index)
            self.actor_to_executable_tasks[actor_handle] = executable_tasks

        # Build an execution schedule for each actor
        from ray.dag.constants import RAY_ADAG_ENABLE_PROFILING

        if RAY_ADAG_ENABLE_PROFILING:
            exec_task_func = do_profile_tasks
        else:
            exec_task_func = do_exec_tasks

        self.actor_to_execution_schedule = self._build_execution_schedule()
        for actor_handle, executable_tasks in self.actor_to_executable_tasks.items():
            self.worker_task_refs[actor_handle] = actor_handle.__ray_call__.options(
                concurrency_group="_ray_system"
            ).remote(
                exec_task_func,
                executable_tasks,
                self.actor_to_execution_schedule[actor_handle],
            )

        assert self.output_task_idx is not None
        self.dag_output_channels = []
        for output in self.idx_to_task[self.output_task_idx].args:
            assert isinstance(output, DAGNode)
            output_idx = self.dag_node_to_idx[output]
            task = self.idx_to_task[output_idx]
            assert len(task.output_channels) == 1
            self.dag_output_channels.append(task.output_channels[0])
            # Register custom serializers for DAG outputs.
            output.type_hint.register_custom_serializer()

        assert self.dag_input_channel
        assert self.dag_output_channels
        assert [
            output_channel is not None for output_channel in self.dag_output_channels
        ]
        # If no MultiOutputNode was specified during the DAG creation, there is only
        # one output. Return a single output channel instead of a list of
        # channels.
        if not self._returns_list:
            assert len(self.dag_output_channels) == 1

        # Driver should ray.put on input, ray.get/release on output
        self._monitor = self._monitor_failures()
        if self._enable_asyncio:
            self._dag_submitter = AwaitableBackgroundWriter(
                [self.dag_input_channel],
                [None],
                self._asyncio_max_queue_size,
            )
            self._dag_output_fetcher = AwaitableBackgroundReader(
                self.dag_output_channels,
                self._fut_queue,
            )
        else:
            self._dag_submitter = SynchronousWriter([self.dag_input_channel], [None])
            self._dag_output_fetcher = SynchronousReader(self.dag_output_channels)

        self._dag_submitter.start()
        self._dag_output_fetcher.start()

    def _generate_dag_operation_graph_node(
        self,
    ) -> Dict["ray.actor.ActorHandle", List[List[_DAGOperationGraphNode]]]:
        """
        Generate READ, COMPUTE, and WRITE operations for each DAG node.

        Returns:
            A dictionary that maps an actor handle to a list of lists of
            _DAGOperationGraphNode. For the same actor, the index of the
            outer list corresponds to the index of the ExecutableTask in
            the list of `executable_tasks` in `actor_to_executable_tasks`,
            i.e. `exec_task_idx`. In the inner list, the order of operations
            is READ, COMPUTE, and WRITE.

            Example:
            {
                actor1: [
                    [READ COMPUTE WRITE] # exec_task_idx 0
                    [READ COMPUTE WRITE] # exec_task_idx 1
                ]
            }
        """
        assert self.idx_to_task
        assert self.actor_to_executable_tasks

        actor_to_operation_nodes: Dict[
            "ray.actor.ActorHandle", List[List[_DAGOperationGraphNode]]
        ] = defaultdict(list)

        for actor_handle, executable_tasks in self.actor_to_executable_tasks.items():
            for exec_task_idx, exec_task in enumerate(executable_tasks):
                # Divide a DAG node into three _DAGOperationGraphNodes: READ, COMPUTE,
                # and WRITE. Each _DAGOperationGraphNode has a _DAGNodeOperation.
                task_index = exec_task.task_idx
                dag_node = self.idx_to_task[task_index].dag_node
                actor_handle = dag_node._get_actor_handle()
                requires_nccl = dag_node.type_hint.requires_nccl()

                read_node = _DAGOperationGraphNode(
                    _DAGNodeOperation(exec_task_idx, _DAGNodeOperationType.READ),
                    task_index,
                    actor_handle,
                    requires_nccl,
                )
                compute_node = _DAGOperationGraphNode(
                    _DAGNodeOperation(exec_task_idx, _DAGNodeOperationType.COMPUTE),
                    task_index,
                    actor_handle,
                    requires_nccl,
                )
                write_node = _DAGOperationGraphNode(
                    _DAGNodeOperation(exec_task_idx, _DAGNodeOperationType.WRITE),
                    task_index,
                    actor_handle,
                    requires_nccl,
                )
                actor_to_operation_nodes[actor_handle].append(
                    [read_node, compute_node, write_node]
                )
        return actor_to_operation_nodes

    def _build_execution_schedule(
        self,
    ) -> Dict[int, Dict[_DAGNodeOperationType, _DAGOperationGraphNode]]:
        """
        Generate an execution schedule for each actor. The schedule is a list of
        _DAGNodeOperation.

        Step 1: Generate a DAG node operation graph. Refer to the functions
        `_generate_dag_operation_graph_node` and `_build_dag_node_operation_graph`
        for more details.

        Step 2: Topological sort

        It is possible to have multiple _DAGOperationGraphNodes with zero in-degree.
        Refer to the function `_select_next_nodes` for the logic of selecting nodes.

        Then, put the selected nodes into the corresponding actors' schedules.

        The schedule should be intuitive to users, meaning that the execution should
        perform operations in ascending order of `bind_index` as much as possible.

        [Example]:

        See `test_execution_schedule` for more examples.

        Returns:
            actor_to_execution_schedule: A dictionary that maps an actor handle to
                the execution schedule which is a list of operations to be executed.
        """
        # Step 1: Build a graph of _DAGOperationGraphNode
        actor_to_operation_nodes = self._generate_dag_operation_graph_node()
        graph = _build_dag_node_operation_graph(
            self.idx_to_task, actor_to_operation_nodes
        )
        # Step 2: Generate an execution schedule for each actor using topological sort
        actor_to_execution_schedule = _generate_actor_to_execution_schedule(graph)
        return actor_to_execution_schedule

    def _detect_deadlock(self) -> bool:
        """
        Create a graph with the following 3 rules, and then use
        topological sort to verify whether the graph is a DAG.
        If not, the DAG will result in a deadlock due to a cycle.

        We need to check whether there is a cycle in a “happens-before”
        graph, where A -> B means that B happens before A.

        #1: Add an edge from task.{bind_index} to task.{bind_index+1}
            on the same actor.

        Reason: Each actor executes tasks in the order that they are
                bound in. Therefore task.{bind_index+1} happens after
                task.{bind_index}.

        #2: Add an edge from the writer to the reader

        Reason: Channels represent data dependencies. In order to read
                data, the writer must have written the data first.

        #3: Add an edge from the reader of an NCCL channel to the node
            that has the next bind index on the same actor as the writer.

        Reason: NCCL channels are blocking, meaning that both the writer
                and reader must reach the send/recv call before either can
                proceed. Therefore, the next task on the writer cannot be
                executed until the reader of the NCCL channel has started.

        With rules #1 and #2 alone, it is not possible to create cycles,
        because when the DAG is created, new tasks can only depend on tasks
        that have already been created.

        With rule #3, it is possible to create a cycle where two actors will
        block waiting for the other to begin reading from an NCCL channel.

        [Example]

        # data flow: driver -> a.no_op -> a.no_op -> driver
        with InputNode() as inp:
            dag = a.no_op.bind(inp)
            dag.with_type_hint(TorchTensorType(transport="nccl"))
            dag = a.no_op.bind(dag)
        dag.experimental_compile()

        In the above example, communication between a.no_op occurs via an NCCL
        channel, while communication between the driver process and a.no_op occurs
        via shared memory channels. The example experiences a deadlock because the
        completion of the write function in the first a.no_op requires the second
        a.no_op to simultaneously call the read function. However, each actor has
        a list of tasks, each assigned a bind index, and these tasks are executed
        sequentially in ascending order of their bind index on the actor. Therefore,
        it’s impossible for both writer and reader on the same actor to write and
        read simultaneously.

        We can create a happens-before graph based on the above rules. Then, the
        graph will look like this:

                              |---|
                              |   v
        driver -> a.no_op -> a.no_op -> driver

        Then, we use topological sort to verify whether the graph has a cycle.

        If you are interested in the detailed explanation, please refer to
        https://github.com/ray-project/ray/pull/45960.

        Returns:
            True if deadlock is detected, otherwise False.
        """
        assert self.idx_to_task
        assert self.actor_to_tasks

        class GraphNode:
            def __init__(self):
                self.in_edges = set()
                self.out_edges = set()

            @property
            def in_degree(self) -> int:
                return len(self.in_edges)

        from ray.dag import ClassMethodNode

        def _get_next_task_idx(task: "CompiledTask") -> Optional[int]:
            if (
                not isinstance(task.dag_node, ClassMethodNode)
                or task.dag_node.is_class_method_output
            ):
                return None
            actor_handle = task.dag_node._get_actor_handle()
            bind_index = task.dag_node._get_bind_index()
            for same_node_task in self.actor_to_tasks[actor_handle]:
                if same_node_task.dag_node._get_bind_index() == bind_index + 1:
                    return same_node_task.idx
            return None

        def _add_edge(
            graph: Dict[int, GraphNode], from_idx: int, to_idx: Optional[int]
        ):
            if to_idx is None:
                return
            graph[from_idx].out_edges.add(to_idx)
            graph[to_idx].in_edges.add(from_idx)

        def _is_same_actor(idx1: int, idx2: int) -> bool:
            """
            Args:
                idx1: A key in the idx_to_task dictionary.
                idx2: A key in the idx_to_task dictionary.

            Returns:
                True if both DAG nodes are on the same actor;
                otherwise, False.
            """
            task1 = self.idx_to_task[idx1]
            task2 = self.idx_to_task[idx2]
            if (
                not isinstance(task1.dag_node, ClassMethodNode)
                or task1.dag_node.is_class_method_output
            ):
                return False
            if (
                not isinstance(task2.dag_node, ClassMethodNode)
                or task2.dag_node.is_class_method_output
            ):
                return False
            actor_id_1 = task1.dag_node._get_actor_handle()._actor_id
            actor_id_2 = task2.dag_node._get_actor_handle()._actor_id
            return actor_id_1 == actor_id_2

        graph = defaultdict(GraphNode)
        for idx, task in self.idx_to_task.items():
            # Add an edge from task_{bind_index} to task_{bind_index+1}
            # on the same actor.
            next_task_idx = _get_next_task_idx(task)
            _add_edge(graph, idx, next_task_idx)
            for downstream_idx in task.downstream_task_idxs:
                # Add an edge from the writer to the reader.
                _add_edge(graph, idx, downstream_idx)
                if task.dag_node.type_hint.requires_nccl():
                    if _is_same_actor(idx, downstream_idx):
                        actor_handle = self.idx_to_task[
                            idx
                        ].dag_node._get_actor_handle()
                        method = self.idx_to_task[idx].dag_node.get_method_name()
                        downstream_method = self.idx_to_task[
                            downstream_idx
                        ].dag_node.get_method_name()
                        logger.error(
                            "Detected a deadlock caused by using NCCL channels to "
                            f"transfer data between the task `{method}` and "
                            f"its downstream method `{downstream_method}` on the same "
                            f"actor {actor_handle}. Please remove "
                            '`TorchTensorType(transport="nccl")` between '
                            "DAG nodes on the same actor."
                        )
                        return True
                    # Add an edge from the reader of an NCCL channel to the node
                    # that has the next bind index on the same actor as the writer.
                    _add_edge(graph, downstream_idx, next_task_idx)
        num_total_nodes = len(graph)

        # A list of nodes with in-degree 0, including (1) InputNode and
        # (2) the nodes that only read from NCCL channels and are the first
        # node on the actor.
        zero_in_degree_nodes = deque()
        for idx, node in graph.items():
            if node.in_degree == 0:
                zero_in_degree_nodes.append(idx)
        visited_nodes = set()

        # Perform topological sort to find a topological order of the graph.
        # If topological order exists, the graph is a DAG. Otherwise, it has
        # a cycle.
        while zero_in_degree_nodes:
            node = zero_in_degree_nodes.popleft()
            visited_nodes.add(node)
            for out_node in graph[node].out_edges:
                graph[out_node].in_edges.remove(node)
                if graph[out_node].in_degree == 0:
                    zero_in_degree_nodes.append(out_node)

        # Remove visited nodes from the graph.
        for node in visited_nodes:
            del graph[node]

        topological_order_exists = len(visited_nodes) == num_total_nodes
        if not topological_order_exists:
            logger.error(
                "The compiled DAG may hang due to blocking NCCL calls. If you "
                "believe this is a false positive, please file an issue at "
                "https://github.com/ray-project/ray/issues/new/."
            )

        return not topological_order_exists

    def _monitor_failures(self):
        outer = self

        class Monitor(threading.Thread):
            def __init__(self):
                super().__init__(daemon=True)
                self.in_teardown = False
                # Lock to make sure that we only perform teardown for this DAG
                # once.
                self.in_teardown_lock = threading.Lock()

            def wait_teardown(self):
                for actor, ref in outer.worker_task_refs.items():
                    timeout = False
                    try:
                        ray.get(ref, timeout=10)
                    except ray.exceptions.GetTimeoutError:
                        logger.warn(
                            f"Compiled DAG actor {actor} is still running 10s "
                            "after teardown(). Teardown may hang."
                        )
                        timeout = True
                    except Exception:
                        # We just want to check that the task has finished so
                        # we don't care if the actor task ended in an
                        # exception.
                        pass

                    if not timeout:
                        continue

                    try:
                        ray.get(ref)
                    except Exception:
                        pass

            def teardown(self, wait: bool):
                do_teardown = False
                with self.in_teardown_lock:
                    if not self.in_teardown:
                        do_teardown = True
                        self.in_teardown = True

                if not do_teardown:
                    # Teardown is already being performed.
                    if wait:
                        self.wait_teardown()
                    return

                logger.info("Tearing down compiled DAG")
                outer._dag_submitter.close()
                outer._dag_output_fetcher.close()

                for actor in outer.actor_refs:
                    logger.info(f"Cancelling compiled worker on actor: {actor}")
                # Cancel all actor loops in parallel.
                cancel_refs = [
                    actor.__ray_call__.remote(do_cancel_executable_tasks, tasks)
                    for actor, tasks in outer.actor_to_executable_tasks.items()
                ]
                for cancel_ref in cancel_refs:
                    try:
                        # TODO(swang): Suppress exceptions from actors trying to
                        # read closed channels when DAG is being torn down.
                        ray.get(cancel_ref, timeout=30)
                    except Exception:
                        logger.exception("Error cancelling worker task")
                        pass

                if outer._nccl_group_id is not None:
                    _destroy_nccl_group(outer._nccl_group_id)

                if wait:
                    logger.info("Waiting for worker tasks to exit")
                    self.wait_teardown()
                    logger.info("Teardown complete")

            def run(self):
                try:
                    ray.get(list(outer.worker_task_refs.values()))
                except Exception as e:
                    logger.debug(f"Handling exception from worker tasks: {e}")
                    self.teardown(wait=True)

        monitor = Monitor()
        monitor.start()
        return monitor

<<<<<<< HEAD
    def _has_execution_results(
        self,
        execution_index: int,
    ) -> bool:
        """Check whether there are results corresponding to the given execution
        index stored in self._result_buffer. This helps avoid fetching and
        caching results again.

        Args:
            execution_index: The execution index corresponding to the result.

        Returns:
            Whether the result for the given index has been fetched and cached.
        """
        return execution_index in self._result_buffer

    def _cache_execution_results(
        self,
        execution_index: int,
        result: Any,
    ):
        """Cache execution results in self._result_buffer. Results are converted
        to dictionary format to allow efficient element removal and calculation of
        the buffer size. This can only be called once per execution index.

        Args:
            execution_index: The execution index corresponding to the result.
            result: The results from all channels to be cached.
        """
        assert not self._has_execution_results(execution_index)
        for chan_idx, res in enumerate(result):
            self._result_buffer[execution_index][chan_idx] = res

    def _get_execution_results(
        self, execution_index: int, channel_index: Optional[int]
    ) -> List[Any]:
        """Retrieve execution results from self._result_buffer and return the result.
        Results are converted back to original list format ordered by output channel
        index.

        Args:
            execution_index: The execution index to retrieve results from.
            channel_index: The index of the output channel corresponding to the result.
                Channel indexing is consistent with the order of
                self.dag_output_channels. None means that the result wraps outputs from
                all output channels.

        Returns:
            The execution result corresponding to the given execution index and channel
            index.
        """
        # Although CompiledDAGRef and CompiledDAGFuture guarantee that the same
        # execution index and channel index combination will not be requested multiple
        # times and therefore self._result_buffer will always have execution_index as
        # a key, we still do a sanity check to avoid misuses.
        assert execution_index in self._result_buffer

        if channel_index is None:
            # Convert results stored in self._result_buffer back to original
            # list representation
            result = [
                kv[1]
                for kv in sorted(
                    self._result_buffer.pop(execution_index).items(),
                    key=lambda kv: kv[0],
                )
            ]
        else:
            result = [self._result_buffer[execution_index].pop(channel_index)]
            if len(self._result_buffer[execution_index]) == 0:
                del self._result_buffer[execution_index]
        return result
=======
    def raise_if_too_many_inflight_requests(self):
        num_in_flight_requests = (
            self._execution_index - self._max_finished_execution_index
        )
        if num_in_flight_requests > self._max_inflight_executions:
            raise ray.exceptions.RayAdagCapacityExceeded(
                f"There are {num_in_flight_requests} in-flight requests which "
                "is more than specified _max_inflight_executions of the dag: "
                f"{self._max_inflight_executions}. Retrieve the output using "
                "ray.get before submitting more requests or increase "
                "`max_inflight_executions`. "
                "`adag.experimental_compile(_max_inflight_executions=...)`"
            )
>>>>>>> d655fcc5

    def _execute_until(
        self,
        execution_index: int,
        channel_index: Optional[int] = None,
        timeout: Optional[float] = None,
    ) -> List[Any]:
        """Repeatedly execute this DAG until the given execution index,
        and buffer all results up to that index. If the DAG has already
        been executed up to the given index, just return the result
        corresponding to the given index and channel.

        Args:
            execution_index: The execution index to execute until.
            channel_index: The index of the output channel to get the result from.
                Channel indexing is consistent with the order of
                self.dag_output_channels. None means wrapping results from all output
                channels into a single list.
            timeout: The maximum time in seconds to wait for the result.
                None means using default timeout (DAGContext.retrieval_timeout),
                0 means immediate timeout (immediate success or timeout without
                blocking), -1 means infinite timeout (block indefinitely).

        Returns:
            The execution result corresponding to the given execution index and
            channel index.

        TODO(rui): catch the case that user holds onto the CompiledDAGRefs
        """
        if self._max_execution_index < execution_index:
            from ray.dag import DAGContext

            ctx = DAGContext.get_current()
            if timeout is None:
                timeout = ctx.retrieval_timeout

<<<<<<< HEAD
        while self._max_execution_index < execution_index:
=======
        while self._max_finished_execution_index < execution_index:
            if self._max_finished_execution_index + 1 == execution_index:
                # Directly fetch and return without buffering
                self.increment_max_finished_execution_index()
                return self._dag_output_fetcher.read(timeout)
            # Otherwise, buffer the result
>>>>>>> d655fcc5
            if len(self._result_buffer) >= self._max_buffered_results:
                raise ValueError(
                    "Too many buffered results: the allowed max count for "
                    f"buffered results is {self._max_buffered_results}; call "
                    "ray.get() on previous CompiledDAGRefs to free them up "
                    "from buffer."
                )
            self.increment_max_finished_execution_index()
            start_time = time.monotonic()
<<<<<<< HEAD

            # Fetch results from each output channel up to execution_index and cache
            # them separately to enable individual retrieval
            self._cache_execution_results(
                self._max_execution_index, self._dag_output_fetcher.read(timeout)
            )
=======
            self._result_buffer[
                self._max_finished_execution_index
            ] = self._dag_output_fetcher.read(timeout)
>>>>>>> d655fcc5
            if timeout != -1:
                timeout -= time.monotonic() - start_time
                timeout = max(timeout, 0)

        return self._get_execution_results(execution_index, channel_index)

    def execute(
        self,
        *args,
        **kwargs,
    ) -> Union[CompiledDAGRef, List[CompiledDAGRef]]:
        """Execute this DAG using the compiled execution path.

        Args:
            args: Args to the InputNode.
            kwargs: Kwargs to the InputNode

        Returns:
            A list of Channels that can be used to read the DAG result.

        Raises:
            RayChannelTimeoutError: If the execution does not complete within
                self._execution_timeout seconds.

        NOTE: Not threadsafe due to _execution_index etc.
        """
        if self._enable_asyncio:
            raise ValueError("Use execute_async if enable_asyncio=True")

        self._get_or_compile()

        self._check_inputs(args, kwargs)
        if len(args) == 1 and len(kwargs) == 0:
            # When serializing a tuple, the Ray serializer invokes pickle5, which adds
            # several microseconds of overhead. One common case for accelerated DAGs is
            # passing a single argument (oftentimes of of type `bytes`, which requires
            # no serialization). To avoid imposing this overhead on this common case, we
            # create a fast path for this case that avoids pickle5.
            inp = args[0]
        else:
            inp = RayDAGArgs(args=args, kwargs=kwargs)

        self.raise_if_too_many_inflight_requests()
        self._dag_submitter.write(inp, self._execution_timeout)

        if self._returns_list:
            ref = [
                CompiledDAGRef(self, self._execution_index, channel_index)
                for channel_index in range(len(self.dag_output_channels))
            ]
        else:
            ref = CompiledDAGRef(self, self._execution_index)

        self._execution_index += 1
        return ref

    def _check_inputs(self, args: Tuple[Any, ...], kwargs: Dict[str, Any]) -> None:
        """
        Helper method to check that the DAG args provided by the user during
        execution are valid according to the defined DAG.
        """
        if len(args) != self._input_num_positional_args:
            raise ValueError(
                "dag.execute() or dag.execute_async() must be "
                f"called with {self._input_num_positional_args} positional args, got "
                f"{len(args)}"
            )

        for kwarg in self._input_kwargs:
            if kwarg not in kwargs:
                raise ValueError(
                    "dag.execute() or dag.execute_async() "
                    f"must be called with kwarg `{kwarg}`"
                )

    async def execute_async(
        self,
        *args,
        **kwargs,
    ) -> Union[CompiledDAGFuture, List[CompiledDAGFuture]]:
        """Execute this DAG using the compiled execution path.

        NOTE: Not threadsafe.

        Args:
            args: Args to the InputNode.
            kwargs: Kwargs to the InputNode.

        Returns:
            A list of Channels that can be used to read the DAG result.
        """
        if not self._enable_asyncio:
            raise ValueError("Use execute if enable_asyncio=False")

        self._get_or_compile()
        self._check_inputs(args, kwargs)
        async with self._dag_submission_lock:
            if len(args) == 1 and len(kwargs) == 0:
                # When serializing a tuple, the Ray serializer invokes pickle5, which
                # adds several microseconds of overhead. One common case for accelerated
                # DAGs is passing a single argument (oftentimes of of type `bytes`,
                # which requires no serialization). To avoid imposing this overhead on
                # this common case, we create a fast path for this case that avoids
                # pickle5.
                inp = args[0]
            else:
                inp = RayDAGArgs(args=args, kwargs=kwargs)

            self.raise_if_too_many_inflight_requests()
            await self._dag_submitter.write(inp)
            # Allocate a future that the caller can use to get the result.
            fut = asyncio.Future()
            await self._fut_queue.put(fut)

        if self._returns_list:
            fut = [
                CompiledDAGFuture(self, self._execution_index, fut, channel_index)
                for channel_index in range(len(self.dag_output_channels))
            ]
        else:
            fut = CompiledDAGFuture(self, self._execution_index, fut)

        self._execution_index += 1
        return fut

    def teardown(self):
        """Teardown and cancel all actor tasks for this DAG. After this
        function returns, the actors should be available to execute new tasks
        or compile a new DAG."""
        monitor = getattr(self, "_monitor", None)
        if monitor is not None:
            monitor.teardown(wait=True)

    def __del__(self):
        monitor = getattr(self, "_monitor", None)
        if monitor is not None:
            # Teardown asynchronously.
            # NOTE(swang): Somehow, this can get called after the CoreWorker
            # has already been destructed, so it is not safe to block in
            # ray.get.
            monitor.teardown(wait=False)


@DeveloperAPI
def build_compiled_dag_from_ray_dag(
    dag: "ray.dag.DAGNode",
    execution_timeout: Optional[float] = None,
    buffer_size_bytes: Optional[int] = None,
    enable_asyncio: bool = False,
    asyncio_max_queue_size: Optional[int] = None,
    max_buffered_results: Optional[int] = None,
    max_inflight_executions: Optional[int] = None,
) -> "CompiledDAG":
    compiled_dag = CompiledDAG(
        execution_timeout,
        buffer_size_bytes,
        enable_asyncio,
        asyncio_max_queue_size,
        max_buffered_results,
        max_inflight_executions,
    )

    def _build_compiled_dag(node):
        compiled_dag._add_node(node)
        return node

    root = dag._find_root()
    root.traverse_and_apply(_build_compiled_dag)
    compiled_dag._get_or_compile()
    return compiled_dag<|MERGE_RESOLUTION|>--- conflicted
+++ resolved
@@ -735,14 +735,9 @@
         self._execution_index: int = 0
         # The maximum index of finished executions.
         # All results with higher indexes have not been generated yet.
-<<<<<<< HEAD
-        self._max_execution_index: int = -1
+        self._max_finished_execution_index: int = -1
         # execution_index -> {channel_index -> result}
         self._result_buffer: Dict[int, Dict[int, Any]] = defaultdict(dict)
-=======
-        self._max_finished_execution_index: int = -1
-        self._result_buffer: Dict[int, Any] = {}
->>>>>>> d655fcc5
 
         def _get_creator_or_proxy_actor() -> "ray.actor.ActorHandle":
             """
@@ -785,19 +780,12 @@
 
         self._creator_or_proxy_actor = _get_creator_or_proxy_actor()
 
-<<<<<<< HEAD
-=======
     def increment_max_finished_execution_index(self) -> None:
         """Increment the max finished execution index. It is used to
         figure out the max number of in-flight requests to the DAG
         """
         self._max_finished_execution_index += 1
 
-    @property
-    def has_single_output(self):
-        return self._has_single_output
-
->>>>>>> d655fcc5
     def get_id(self) -> str:
         """
         Get the unique ID of the compiled DAG.
@@ -1883,7 +1871,20 @@
         monitor.start()
         return monitor
 
-<<<<<<< HEAD
+    def raise_if_too_many_inflight_requests(self):
+        num_in_flight_requests = (
+            self._execution_index - self._max_finished_execution_index
+        )
+        if num_in_flight_requests > self._max_inflight_executions:
+            raise ray.exceptions.RayAdagCapacityExceeded(
+                f"There are {num_in_flight_requests} in-flight requests which "
+                "is more than specified _max_inflight_executions of the dag: "
+                f"{self._max_inflight_executions}. Retrieve the output using "
+                "ray.get before submitting more requests or increase "
+                "`max_inflight_executions`. "
+                "`adag.experimental_compile(_max_inflight_executions=...)`"
+            )
+
     def _has_execution_results(
         self,
         execution_index: int,
@@ -1956,21 +1957,6 @@
             if len(self._result_buffer[execution_index]) == 0:
                 del self._result_buffer[execution_index]
         return result
-=======
-    def raise_if_too_many_inflight_requests(self):
-        num_in_flight_requests = (
-            self._execution_index - self._max_finished_execution_index
-        )
-        if num_in_flight_requests > self._max_inflight_executions:
-            raise ray.exceptions.RayAdagCapacityExceeded(
-                f"There are {num_in_flight_requests} in-flight requests which "
-                "is more than specified _max_inflight_executions of the dag: "
-                f"{self._max_inflight_executions}. Retrieve the output using "
-                "ray.get before submitting more requests or increase "
-                "`max_inflight_executions`. "
-                "`adag.experimental_compile(_max_inflight_executions=...)`"
-            )
->>>>>>> d655fcc5
 
     def _execute_until(
         self,
@@ -2000,23 +1986,14 @@
 
         TODO(rui): catch the case that user holds onto the CompiledDAGRefs
         """
-        if self._max_execution_index < execution_index:
+        if self._max_finished_execution_index < execution_index:
             from ray.dag import DAGContext
 
             ctx = DAGContext.get_current()
             if timeout is None:
                 timeout = ctx.retrieval_timeout
 
-<<<<<<< HEAD
-        while self._max_execution_index < execution_index:
-=======
         while self._max_finished_execution_index < execution_index:
-            if self._max_finished_execution_index + 1 == execution_index:
-                # Directly fetch and return without buffering
-                self.increment_max_finished_execution_index()
-                return self._dag_output_fetcher.read(timeout)
-            # Otherwise, buffer the result
->>>>>>> d655fcc5
             if len(self._result_buffer) >= self._max_buffered_results:
                 raise ValueError(
                     "Too many buffered results: the allowed max count for "
@@ -2026,18 +2003,13 @@
                 )
             self.increment_max_finished_execution_index()
             start_time = time.monotonic()
-<<<<<<< HEAD
 
             # Fetch results from each output channel up to execution_index and cache
             # them separately to enable individual retrieval
             self._cache_execution_results(
-                self._max_execution_index, self._dag_output_fetcher.read(timeout)
+                self._max_finished_execution_index, self._dag_output_fetcher.read(timeout)
             )
-=======
-            self._result_buffer[
-                self._max_finished_execution_index
-            ] = self._dag_output_fetcher.read(timeout)
->>>>>>> d655fcc5
+
             if timeout != -1:
                 timeout -= time.monotonic() - start_time
                 timeout = max(timeout, 0)
